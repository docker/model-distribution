--- conflicted
+++ resolved
@@ -123,42 +123,6 @@
 }
 ```
 
-<<<<<<< HEAD
-## GitHub Workflows
-
-This repository includes GitHub workflows for automated model packaging:
-
-### Package GGUF Model Workflow
-
-The `package-gguf-model.yml` workflow packages pre-built GGUF models from direct URLs.
-
-**Usage:**
-- Go to Actions → Package GGUF model
-- Provide the GGUF file URL, registry repository, tag, and license URL
-- The workflow will download, package, and push the model to your registry
-
-**Example:**
-- GGUF File URL: `https://huggingface.co/unsloth/Qwen3-4B-GGUF/resolve/main/Qwen3-4B-Q4_K_M.gguf`
-- Registry Repository: `qwen3`
-- Tag: `4B-Q4_K_M`
-
-### Package Safetensors Model Workflow
-
-The `package-safetensors-model.yml` workflow converts safetensors models from HuggingFace to GGUF format and packages them.
-
-**Usage:**
-- Go to Actions → Package Safetensors model
-- Provide the HuggingFace repository, registry repository, weights tag, quantization type, and license URL
-- The workflow will clone the repository, convert to GGUF, quantize, and push to your registry
-
-**Example:**
-- HuggingFace Repository: `microsoft/DialoGPT-medium`
-- Registry Repository: `dialogpt`
-- Weights: `medium`
-- Quantization: `Q4_K_M`
-
-Both workflows support batch processing using JSON arrays for multiple models.
-=======
 ### GitHub Workflows for Model Packaging and Promotion
 
 This project provides GitHub workflows to automate the process of packaging GGUF models and promoting them from staging to production environments.
@@ -244,5 +208,4 @@
 Your model is now available in production and can be pulled using:
 ```bash
 docker pull ai/smollm2:135M-Q4_K_M
-```
->>>>>>> cbc6d74c
+```